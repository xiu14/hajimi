--- conflicted
+++ resolved
@@ -1,9 +1,2 @@
-<<<<<<< HEAD
-<<<<<<< HEAD
-version=3.5.6
-=======
-version=0.2.5
->>>>>>> origin/main
-=======
+
 version=0.2.6
->>>>>>> 728287ed
